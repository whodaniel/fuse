--- conflicted
+++ resolved
@@ -59,23 +59,17 @@
     reconnecting: boolean;
     lastError: Error | null;
     authenticating: boolean;
-<<<<<<< HEAD
     connectionAttempts: number;
     lastConnectTime: number;
-=======
     retriesExhausted: boolean; // New state property
->>>>>>> 45873ed2
   } = {
     connected: false,
     reconnecting: false,
     lastError: null,
     authenticating: false,
-<<<<<<< HEAD
     connectionAttempts: 0,
-    lastConnectTime: 0
-=======
+    lastConnectTime: 0,
     retriesExhausted: false, // Initialize
->>>>>>> 45873ed2
   };
 
   /**
